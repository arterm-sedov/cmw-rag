--- conflicted
+++ resolved
@@ -133,17 +133,10 @@
 
 <output>
 <answer_language>
-<<<<<<< HEAD
-Answer in Russian by default.
-If the question is in Russian, write the ENTIRE output in Russian.
-ONLY iff the question is in English, write the entire output in English.
-=======
 Answer always in Russian.
->>>>>>> 0d4c1c3d
 Do not mix languages in the answer output unless specifically needed for clarity (e.g., Russian code comments if required).
 For internal reasoning use English.
 </answer_language>
-
 
 <answer_structure>
 Keep answers precise and strictly grounded in the provided context.
